<?php

/*
 * This file is part of the Symfony package.
 *
 * (c) Fabien Potencier <fabien@symfony.com>
 *
 * For the full copyright and license information, please view the LICENSE
 * file that was distributed with this source code.
 */

namespace Symfony\Component\PropertyAccess;

/**
 * A configurable builder for PropertyAccessorInterface objects.
 *
 * @author Jérémie Augustin <jeremie.augustin@pixel-cookers.com>
 */
class PropertyAccessorBuilder
{
    /**
     * @var bool
     */
    private $magicCall = false;

    /**
     * @var Boolean
     */
    private $throwExceptionOnInvalidIndex = false;

    /**
     * Enables the use of "__call" by the PropertyAccessor.
     *
     * @return PropertyAccessorBuilder The builder object
     */
    public function enableMagicCall()
    {
        $this->magicCall = true;

        return $this;
    }

    /**
     * Disables the use of "__call" by the PropertyAccessor.
     *
     * @return PropertyAccessorBuilder The builder object
     */
    public function disableMagicCall()
    {
        $this->magicCall = false;

        return $this;
    }

    /**
<<<<<<< HEAD
     * @return Boolean true if the use of "__call" by the PropertyAccessor is enabled
=======
     * @return bool    true if the use of "__call" by the ProperyAccessor is enabled
>>>>>>> 37590b3d
     */
    public function isMagicCallEnabled()
    {
        return $this->magicCall;
    }

    /**
     * Enables exceptions in read context for array by PropertyAccessor
     *
     * @return PropertyAccessorBuilder The builder object
     */
    public function enableExceptionOnInvalidIndex()
    {
        $this->throwExceptionOnInvalidIndex = true;

        return $this;
    }

    /**
     * Disables exceptions in read context for array by PropertyAccessor
     *
     * @return PropertyAccessorBuilder The builder object
     */
    public function disableExceptionOnInvalidIndex()
    {
        $this->throwExceptionOnInvalidIndex = false;

        return $this;
    }

    /**
     * @return Boolean true is exceptions in read context for array is enabled
     */
    public function isExceptionOnInvalidIndexEnabled()
    {
        return $this->throwExceptionOnInvalidIndex;
    }

    /**
     * Builds and returns a new propertyAccessor object.
     *
     * @return PropertyAccessorInterface The built propertyAccessor
     */
    public function getPropertyAccessor()
    {
        return new PropertyAccessor($this->magicCall, $this->throwExceptionOnInvalidIndex);
    }
}<|MERGE_RESOLUTION|>--- conflicted
+++ resolved
@@ -53,11 +53,7 @@
     }
 
     /**
-<<<<<<< HEAD
-     * @return Boolean true if the use of "__call" by the PropertyAccessor is enabled
-=======
-     * @return bool    true if the use of "__call" by the ProperyAccessor is enabled
->>>>>>> 37590b3d
+     * @return bool true if the use of "__call" by the PropertyAccessor is enabled
      */
     public function isMagicCallEnabled()
     {
