--- conflicted
+++ resolved
@@ -218,7 +218,6 @@
                     (is_array($objectOrArray) && !array_key_exists($property, $objectOrArray))
                 )
             ) {
-<<<<<<< HEAD
                 if (!$ignoreInvalidIndices) {
                     if (!is_array($objectOrArray)) {
                         if (!$objectOrArray instanceof \Traversable) {
@@ -240,12 +239,9 @@
                     ));
                 }
 
-                $objectOrArray[$property] = $i + 1 < $propertyPath->getLength() ? array() : null;
-=======
                 if ($i + 1 < $propertyPath->getLength()) {
                     $objectOrArray[$property] = array();
                 }
->>>>>>> 53638977
             }
 
             if ($isIndex) {
